--- conflicted
+++ resolved
@@ -13,12 +13,9 @@
 from .shapenet import ShapeNet
 from .modelnet import ModelNet
 from .coma import CoMA
-<<<<<<< HEAD
 from .pcpnet_dataset import PCPNetDataset
-=======
 from .geometry import GeometricShapes
 
->>>>>>> b325f7e8
 __all__ = [
     'KarateClub',
     'TUDataset',
@@ -35,9 +32,6 @@
     'ShapeNet',
     'ModelNet',
     'CoMA',
-<<<<<<< HEAD
     'PCPNetDataset'
-=======
     'GeometricShapes',
->>>>>>> b325f7e8
 ]